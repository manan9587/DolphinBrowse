--- conflicted
+++ resolved
@@ -1,24 +1,19 @@
-<<<<<<< HEAD
-=======
-# Core API + WS
->>>>>>> 1e8a1e9e
+# Core API + WebSocket
 fastapi==0.111.0
 uvicorn==0.30.0
 websockets==12.0
 pydantic==2.8.2
-<<<<<<< HEAD
-browser-use @ git+https://github.com/browser-use/browser-use.git
-playwright==1.46.0
-openpyxl==3.1.2
-python-docx==0.8.11
-pypdf==4.1.0
-=======
 
 # Browser automation
 browser-use==0.1.0
 playwright==1.46.0
 
-# Optional utilities
+# Optional utilities (keep if you use the file-analysis endpoint or images/env)
+openpyxl==3.1.2
+python-docx==0.8.11
+pypdf==4.1.0
 python-dotenv==1.0.0
 Pillow==10.1.0
->>>>>>> 1e8a1e9e
+
+# If you need the bleeding-edge browser-use instead of PyPI, replace the line above with:
+# browser-use @ git+https://github.com/browser-use/browser-use.git