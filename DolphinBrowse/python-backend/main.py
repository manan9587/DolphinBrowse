<<<<<<< HEAD
import asyncio
from typing import Dict
from fastapi import FastAPI, WebSocket, WebSocketDisconnect, HTTPException
from fastapi.responses import FileResponse
from pydantic import BaseModel
from websocket_manager import WebSocketManager
from agent_browser_controller import AgentBrowserController
from file_processor import FileProcessor
import subprocess

app = FastAPI()
ws_manager = WebSocketManager()
active_sessions: Dict[str, AgentBrowserController] = {}

class StartPayload(BaseModel):
  sessionId: str
  task: str
  model: str | None = None
  maxSeconds: int | None = None

class SessionIdPayload(BaseModel):
  sessionId: str
  maxSeconds: int | None = None

@app.on_event("startup")
async def setup() -> None:
  try:
    subprocess.run(["python", "-m", "playwright", "install", "chromium"], check=False)
  except Exception:
    pass

@app.get("/health")
async def health():
  return {"ok": True, "sessions": len(active_sessions)}

@app.websocket("/ws/{session_id}")
async def ws_endpoint(websocket: WebSocket, session_id: str):
  await ws_manager.connect(session_id, websocket)
  try:
    while True:
      await websocket.receive_text()
  except WebSocketDisconnect:
    ws_manager.disconnect(session_id, websocket)

@app.post("/start-session")
async def start_session(payload: StartPayload):
  if payload.sessionId in active_sessions:
    raise HTTPException(status_code=400, detail="ALREADY_RUNNING")
  controller = AgentBrowserController(payload.sessionId, payload.task, payload.model or "gpt-4o-mini")
  active_sessions[payload.sessionId] = controller
  asyncio.create_task(controller.start(ws_manager.send_activity, ws_manager.send_viewport, payload.maxSeconds or 60))
  return {"ok": True}

@app.post("/stop-session")
async def stop_session(payload: SessionIdPayload):
  controller = active_sessions.pop(payload.sessionId, None)
  if controller:
    await controller.stop(ws_manager.send_activity)
  return {"ok": True}
=======
# server.py
from __future__ import annotations

import asyncio
import subprocess
from typing import Dict, Optional

from fastapi import FastAPI, WebSocket, WebSocketDisconnect, HTTPException
from pydantic import BaseModel

from websocket_manager import WebSocketManager
from agent_browser_controller import AgentBrowserController

# ---------------------- App & State ----------------------
app = FastAPI(title="AgentBrowse Automation Backend", version="1.0.0")
ws_manager = WebSocketManager()
active_sessions: Dict[str, AgentBrowserController] = {}

# ---------------------- Models --------------------------
class StartPayload(BaseModel):
    sessionId: str
    task: str
    model: Optional[str] = None
    maxSeconds: Optional[int] = None  # total run time cap

class SessionIdPayload(BaseModel):
    sessionId: str
    maxSeconds: Optional[int] = None  # used for resume()

# ---------------------- Startup -------------------------
@app.on_event("startup")
async def setup() -> None:
    # Best-effort ensure Chromium is present (no-op if already installed)
    try:
        subprocess.run(
            ["python", "-m", "playwright", "install", "chromium"],
            check=False,
            capture_output=True,
        )
    except Exception:
        pass

# ---------------------- Health --------------------------
@app.get("/health")
async def health():
    return {"ok": True, "sessions": len(active_sessions)}

# ---------------------- WebSocket -----------------------
@app.websocket("/ws/{session_id}")
async def ws_endpoint(websocket: WebSocket, session_id: str):
    await ws_manager.connect(session_id, websocket)
    try:
        while True:
            # Keep the socket open; messages from client are ignored
            await websocket.receive_text()
    except WebSocketDisconnect:
        ws_manager.disconnect(session_id, websocket)

# ---------------------- Helpers -------------------------
async def _run_session(controller: AgentBrowserController, session_id: str, max_seconds: int) -> None:
    try:
        await controller.start(max_seconds=max_seconds)
    finally:
        # Always cleanup and remove from registry
        try:
            await controller.cleanup()
        finally:
            active_sessions.pop(session_id, None)

# ---------------------- REST: control -------------------
@app.post("/start-session")
async def start_session(payload: StartPayload):
    if payload.sessionId in active_sessions:
        raise HTTPException(status_code=400, detail="ALREADY_RUNNING")

    controller = AgentBrowserController(
        session_id=payload.sessionId,
        task_description=payload.task,
        model=payload.model or "gpt-4o-mini",
        websocket_manager=ws_manager,    # routes activity/viewport to sockets
    )
    active_sessions[payload.sessionId] = controller

    # Fire and forget; controller removes itself on completion
    asyncio.create_task(
        _run_session(controller, payload.sessionId, payload.maxSeconds or 120)
    )
    return {"ok": True, "sessionId": payload.sessionId}

@app.post("/stop-session")
async def stop_session(payload: SessionIdPayload):
    controller = active_sessions.get(payload.sessionId)
    if controller:
        await controller.stop()
        await controller.cleanup()
        active_sessions.pop(payload.sessionId, None)
    return {"ok": True}
>>>>>>> 1e8a1e9e

@app.post("/pause-session")
async def pause_session(payload: SessionIdPayload):
    controller = active_sessions.get(payload.sessionId)
    if controller:
<<<<<<< HEAD
        await controller.pause(ws_manager.send_activity)
    return {"ok": True}
=======
        await controller.pause()
        return {"ok": True}
    raise HTTPException(status_code=404, detail="NOT_FOUND")
>>>>>>> 1e8a1e9e

@app.post("/resume-session")
async def resume_session(payload: SessionIdPayload):
    controller = active_sessions.get(payload.sessionId)
    if not controller:
        raise HTTPException(status_code=404, detail="NOT_FOUND")
<<<<<<< HEAD
    await controller.resume(ws_manager.send_activity, ws_manager.send_viewport, payload.maxSeconds or 60)
=======
    await controller.resume(max_seconds=payload.maxSeconds or 120)
>>>>>>> 1e8a1e9e
    return {"ok": True}

@app.get("/status/{session_id}")
async def status(session_id: str):
<<<<<<< HEAD
    return {"running": session_id in active_sessions}

@app.post("/api/files/{file_id}/analyze")
async def analyze_file(file_id: str):
    upload_path = f"/tmp/uploads/{file_id}"
    processor = FileProcessor()
    results = processor.analyze(upload_path)
    out_path = processor.generate_remarks_excel(results, f"/tmp/remarks_{file_id}.xlsx")
    return FileResponse(out_path, media_type="application/vnd.openxmlformats-officedocument.spreadsheetml.sheet", filename="remarks.xlsx")
=======
    return {"running": session_id in active_sessions}
>>>>>>> 1e8a1e9e
<|MERGE_RESOLUTION|>--- conflicted
+++ resolved
@@ -1,64 +1,3 @@
-<<<<<<< HEAD
-import asyncio
-from typing import Dict
-from fastapi import FastAPI, WebSocket, WebSocketDisconnect, HTTPException
-from fastapi.responses import FileResponse
-from pydantic import BaseModel
-from websocket_manager import WebSocketManager
-from agent_browser_controller import AgentBrowserController
-from file_processor import FileProcessor
-import subprocess
-
-app = FastAPI()
-ws_manager = WebSocketManager()
-active_sessions: Dict[str, AgentBrowserController] = {}
-
-class StartPayload(BaseModel):
-  sessionId: str
-  task: str
-  model: str | None = None
-  maxSeconds: int | None = None
-
-class SessionIdPayload(BaseModel):
-  sessionId: str
-  maxSeconds: int | None = None
-
-@app.on_event("startup")
-async def setup() -> None:
-  try:
-    subprocess.run(["python", "-m", "playwright", "install", "chromium"], check=False)
-  except Exception:
-    pass
-
-@app.get("/health")
-async def health():
-  return {"ok": True, "sessions": len(active_sessions)}
-
-@app.websocket("/ws/{session_id}")
-async def ws_endpoint(websocket: WebSocket, session_id: str):
-  await ws_manager.connect(session_id, websocket)
-  try:
-    while True:
-      await websocket.receive_text()
-  except WebSocketDisconnect:
-    ws_manager.disconnect(session_id, websocket)
-
-@app.post("/start-session")
-async def start_session(payload: StartPayload):
-  if payload.sessionId in active_sessions:
-    raise HTTPException(status_code=400, detail="ALREADY_RUNNING")
-  controller = AgentBrowserController(payload.sessionId, payload.task, payload.model or "gpt-4o-mini")
-  active_sessions[payload.sessionId] = controller
-  asyncio.create_task(controller.start(ws_manager.send_activity, ws_manager.send_viewport, payload.maxSeconds or 60))
-  return {"ok": True}
-
-@app.post("/stop-session")
-async def stop_session(payload: SessionIdPayload):
-  controller = active_sessions.pop(payload.sessionId, None)
-  if controller:
-    await controller.stop(ws_manager.send_activity)
-  return {"ok": True}
-=======
 # server.py
 from __future__ import annotations
 
@@ -67,17 +6,26 @@
 from typing import Dict, Optional
 
 from fastapi import FastAPI, WebSocket, WebSocketDisconnect, HTTPException
+from fastapi.responses import FileResponse
 from pydantic import BaseModel
 
 from websocket_manager import WebSocketManager
 from agent_browser_controller import AgentBrowserController
+
+# If you use file analysis, keep this import; otherwise you can remove the
+# route and this import.
+try:
+    from file_processor import FileProcessor  # optional
+    HAVE_FILE_PROCESSOR = True
+except Exception:
+    HAVE_FILE_PROCESSOR = False
 
 # ---------------------- App & State ----------------------
 app = FastAPI(title="AgentBrowse Automation Backend", version="1.0.0")
 ws_manager = WebSocketManager()
 active_sessions: Dict[str, AgentBrowserController] = {}
 
-# ---------------------- Models --------------------------
+# ---------------------- Models ---------------------------
 class StartPayload(BaseModel):
     sessionId: str
     task: str
@@ -88,7 +36,7 @@
     sessionId: str
     maxSeconds: Optional[int] = None  # used for resume()
 
-# ---------------------- Startup -------------------------
+# ---------------------- Startup --------------------------
 @app.on_event("startup")
 async def setup() -> None:
     # Best-effort ensure Chromium is present (no-op if already installed)
@@ -101,26 +49,27 @@
     except Exception:
         pass
 
-# ---------------------- Health --------------------------
+# ---------------------- Health ---------------------------
 @app.get("/health")
 async def health():
     return {"ok": True, "sessions": len(active_sessions)}
 
-# ---------------------- WebSocket -----------------------
+# ---------------------- WebSocket ------------------------
 @app.websocket("/ws/{session_id}")
 async def ws_endpoint(websocket: WebSocket, session_id: str):
     await ws_manager.connect(session_id, websocket)
     try:
         while True:
-            # Keep the socket open; messages from client are ignored
+            # We keep the socket open; we don't need client messages.
             await websocket.receive_text()
     except WebSocketDisconnect:
         ws_manager.disconnect(session_id, websocket)
 
-# ---------------------- Helpers -------------------------
+# ---------------------- Helpers --------------------------
 async def _run_session(controller: AgentBrowserController, session_id: str, max_seconds: int) -> None:
     try:
-        await controller.start(max_seconds=max_seconds)
+        # AgentBrowserController.start(timeout=...)
+        await controller.start(timeout=max_seconds)
     finally:
         # Always cleanup and remove from registry
         try:
@@ -128,7 +77,7 @@
         finally:
             active_sessions.pop(session_id, None)
 
-# ---------------------- REST: control -------------------
+# ---------------------- REST: control --------------------
 @app.post("/start-session")
 async def start_session(payload: StartPayload):
     if payload.sessionId in active_sessions:
@@ -138,7 +87,7 @@
         session_id=payload.sessionId,
         task_description=payload.task,
         model=payload.model or "gpt-4o-mini",
-        websocket_manager=ws_manager,    # routes activity/viewport to sockets
+        websocket_manager=ws_manager,  # routes activity/viewport to sockets
     )
     active_sessions[payload.sessionId] = controller
 
@@ -156,45 +105,38 @@
         await controller.cleanup()
         active_sessions.pop(payload.sessionId, None)
     return {"ok": True}
->>>>>>> 1e8a1e9e
 
 @app.post("/pause-session")
 async def pause_session(payload: SessionIdPayload):
     controller = active_sessions.get(payload.sessionId)
-    if controller:
-<<<<<<< HEAD
-        await controller.pause(ws_manager.send_activity)
+    if not controller:
+        raise HTTPException(status_code=404, detail="NOT_FOUND")
+    await controller.pause()
     return {"ok": True}
-=======
-        await controller.pause()
-        return {"ok": True}
-    raise HTTPException(status_code=404, detail="NOT_FOUND")
->>>>>>> 1e8a1e9e
 
 @app.post("/resume-session")
 async def resume_session(payload: SessionIdPayload):
     controller = active_sessions.get(payload.sessionId)
     if not controller:
         raise HTTPException(status_code=404, detail="NOT_FOUND")
-<<<<<<< HEAD
-    await controller.resume(ws_manager.send_activity, ws_manager.send_viewport, payload.maxSeconds or 60)
-=======
-    await controller.resume(max_seconds=payload.maxSeconds or 120)
->>>>>>> 1e8a1e9e
+    # AgentBrowserController.resume(timeout=...)
+    await controller.resume(timeout=payload.maxSeconds or 120)
     return {"ok": True}
 
 @app.get("/status/{session_id}")
 async def status(session_id: str):
-<<<<<<< HEAD
     return {"running": session_id in active_sessions}
 
-@app.post("/api/files/{file_id}/analyze")
-async def analyze_file(file_id: str):
-    upload_path = f"/tmp/uploads/{file_id}"
-    processor = FileProcessor()
-    results = processor.analyze(upload_path)
-    out_path = processor.generate_remarks_excel(results, f"/tmp/remarks_{file_id}.xlsx")
-    return FileResponse(out_path, media_type="application/vnd.openxmlformats-officedocument.spreadsheetml.sheet", filename="remarks.xlsx")
-=======
-    return {"running": session_id in active_sessions}
->>>>>>> 1e8a1e9e
+# ---------------------- Optional: file analyze ------------
+if HAVE_FILE_PROCESSOR:
+    @app.post("/api/files/{file_id}/analyze")
+    async def analyze_file(file_id: str):
+        upload_path = f"/tmp/uploads/{file_id}"
+        processor = FileProcessor()
+        results = processor.analyze(upload_path)
+        out_path = processor.generate_remarks_excel(results, f"/tmp/remarks_{file_id}.xlsx")
+        return FileResponse(
+            out_path,
+            media_type="application/vnd.openxmlformats-officedocument.spreadsheetml.sheet",
+            filename="remarks.xlsx",
+        )