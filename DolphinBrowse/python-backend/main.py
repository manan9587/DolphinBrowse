--- conflicted
+++ resolved
@@ -1,282 +1,117 @@
-<<<<<<< HEAD
-=======
-from fastapi import FastAPI, HTTPException, BackgroundTasks, WebSocket, WebSocketDisconnect
-from fastapi.responses import StreamingResponse
-import uvicorn
->>>>>>> ab9359aa
+# server.py
+from __future__ import annotations
+
 import asyncio
-from typing import Dict
+import subprocess
+from typing import Dict, Optional
+
 from fastapi import FastAPI, WebSocket, WebSocketDisconnect, HTTPException
 from pydantic import BaseModel
-<<<<<<< HEAD
+
 from websocket_manager import WebSocketManager
 from agent_browser_controller import AgentBrowserController
-import subprocess
 
-app = FastAPI()
+# ---------------------- App & State ----------------------
+app = FastAPI(title="AgentBrowse Automation Backend", version="1.0.0")
 ws_manager = WebSocketManager()
 active_sessions: Dict[str, AgentBrowserController] = {}
 
+# ---------------------- Models --------------------------
 class StartPayload(BaseModel):
-  sessionId: str
-  task: str
-  model: str | None = None
-  maxSeconds: int | None = None
+    sessionId: str
+    task: str
+    model: Optional[str] = None
+    maxSeconds: Optional[int] = None  # total run time cap
 
 class SessionIdPayload(BaseModel):
-  sessionId: str
-  maxSeconds: int | None = None
+    sessionId: str
+    maxSeconds: Optional[int] = None  # used for resume()
 
+# ---------------------- Startup -------------------------
 @app.on_event("startup")
 async def setup() -> None:
-  try:
-    subprocess.run(["python", "-m", "playwright", "install", "chromium"], check=False)
-  except Exception:
-    pass
+    # Best-effort ensure Chromium is present (no-op if already installed)
+    try:
+        subprocess.run(
+            ["python", "-m", "playwright", "install", "chromium"],
+            check=False,
+            capture_output=True,
+        )
+    except Exception:
+        pass
 
+# ---------------------- Health --------------------------
 @app.get("/health")
 async def health():
-  return {"ok": True, "sessions": len(active_sessions)}
+    return {"ok": True, "sessions": len(active_sessions)}
 
+# ---------------------- WebSocket -----------------------
 @app.websocket("/ws/{session_id}")
 async def ws_endpoint(websocket: WebSocket, session_id: str):
-  await ws_manager.connect(session_id, websocket)
-  try:
-    while True:
-      await websocket.receive_text()
-  except WebSocketDisconnect:
-    ws_manager.disconnect(session_id, websocket)
-=======
-
-from agent_browser_controller import AgentBrowserController
-from websocket_manager import WebSocketManager
-
-# Configure logging
-logging.basicConfig(level=logging.INFO)
-logger = logging.getLogger(__name__)
-
-app = FastAPI(title="AgentBrowse Automation Backend", version="1.0.0")
-
-# WebSocket manager and active sessions
-ws_manager = WebSocketManager()
-active_sessions: Dict[str, AgentBrowserController] = {}
-
-class SessionRequest(BaseModel):
-    sessionId: str
-    taskDescription: str
-    model: str = "gpt-4"
-
-class SessionUpdate(BaseModel):
-    sessionId: str
-    status: str
-
-class ActivityLog(BaseModel):
-    sessionId: str
-    message: str
-    status: str = "info"
-
-async def send_webhook(endpoint: str, data: dict):
-    """Send webhook to Node.js backend"""
-    try:
-        async with aiohttp.ClientSession() as session:
-            async with session.post(
-                f"http://localhost:5000/api/webhook/{endpoint}",
-                json=data,
-                timeout=aiohttp.ClientTimeout(total=5)
-            ) as response:
-                if response.status != 200:
-                    logger.error(f"Webhook failed: {endpoint} - {response.status}")
-    except Exception as e:
-        logger.error(f"Webhook error: {endpoint} - {str(e)}")
-
-async def log_activity(session_id: str, message: str, status: str = "info"):
-    """Log activity and send to frontend via webhook"""
-    logger.info(f"Session {session_id}: {message}")
-    await send_webhook("activity", {
-        "sessionId": session_id,
-        "message": message,
-        "status": status
-    })
-    await ws_manager.send_activity(session_id, message, status)
-
-async def update_viewport(session_id: str, current_url: str):
-    """Update viewport URL and notify frontend"""
-    await send_webhook("viewport-update", {
-        "sessionId": session_id,
-        "currentUrl": current_url
-    })
-    await ws_manager.send_viewport(session_id, current_url)
-
-
-@app.websocket("/ws/{session_id}")
-async def websocket_endpoint(websocket: WebSocket, session_id: str):
-    """WebSocket connection for real-time session updates."""
     await ws_manager.connect(session_id, websocket)
     try:
         while True:
+            # Keep the socket open; messages from client are ignored
             await websocket.receive_text()
     except WebSocketDisconnect:
         ws_manager.disconnect(session_id, websocket)
 
-@app.post("/start-session")
-async def start_session(request: SessionRequest, background_tasks: BackgroundTasks):
-    """Start a new browser automation session"""
+# ---------------------- Helpers -------------------------
+async def _run_session(controller: AgentBrowserController, session_id: str, max_seconds: int) -> None:
     try:
-        session_id = request.sessionId
+        await controller.start(max_seconds=max_seconds)
+    finally:
+        # Always cleanup and remove from registry
+        try:
+            await controller.cleanup()
+        finally:
+            active_sessions.pop(session_id, None)
 
-        if session_id in active_sessions:
-            raise HTTPException(status_code=400, detail="Session already active")
-
-        controller = AgentBrowserController(
-            session_id=session_id,
-            task_description=request.taskDescription,
-            model=request.model,
-            websocket_manager=ws_manager,
-        )
-
-        active_sessions[session_id] = controller
-
-        # Start automation in background
-        background_tasks.add_task(run_automation_session, session_id)
-        
-        await log_activity(session_id, "Browser automation session initialized", "success")
-        
-        return {"success": True, "sessionId": session_id}
-        
-    except Exception as e:
-        logger.error(f"Failed to start session {request.sessionId}: {str(e)}")
-        await log_activity(request.sessionId, f"Failed to start session: {str(e)}", "error")
-        raise HTTPException(status_code=500, detail=str(e))
-
-async def run_automation_session(session_id: str):
-    """Run the browser automation session"""
-    try:
-        controller = active_sessions.get(session_id)
-        if not controller:
-            return
-
-        await log_activity(session_id, "Starting browser instance", "info")
-        await controller.start()
-        await log_activity(session_id, "Automation completed successfully", "success")
-
-    except Exception as e:
-        logger.error(f"Automation session {session_id} failed: {str(e)}")
-        await log_activity(session_id, f"Automation failed: {str(e)}", "error")
-    finally:
-        controller = active_sessions.get(session_id)
-        if controller:
-            await controller.cleanup()
-            del active_sessions[session_id]
-
-@app.post("/update-session")
-async def update_session(request: SessionUpdate):
-    """Update session status (pause/resume/stop)"""
-    try:
-        session_id = request.sessionId
-        controller = active_sessions.get(session_id)
-
-        if not controller:
-            raise HTTPException(status_code=404, detail="Session not found")
-
-        await controller.update_status(request.status)
-        if request.status == "paused":
-            await log_activity(session_id, "Session paused", "warning")
-        elif request.status == "running":
-            await log_activity(session_id, "Session resumed", "info")
-        elif request.status == "completed":
-            await log_activity(session_id, "Session stopped by user", "info")
-            del active_sessions[session_id]
-        
-        return {"success": True}
-        
-    except Exception as e:
-        logger.error(f"Failed to update session {request.sessionId}: {str(e)}")
-        raise HTTPException(status_code=500, detail=str(e))
-
-@app.get("/viewport/{session_id}")
-async def get_viewport_stream(session_id: str):
-    """Stream browser viewport for given session"""
-    try:
-        controller = active_sessions.get(session_id)
-        if not controller:
-            raise HTTPException(status_code=404, detail="Session not found")
-        
-        async def generate_viewport():
-            try:
-                async for frame in controller.automation.get_viewport_stream():
-                    yield frame
-            except Exception as e:
-                logger.error(f"Viewport stream error: {str(e)}")
-                yield b"data: error\n\n"
-        
-        return StreamingResponse(
-            generate_viewport(),
-            media_type="text/html",
-            headers={
-                "Cache-Control": "no-cache",
-                "Connection": "keep-alive",
-            }
-        )
-        
-    except Exception as e:
-        logger.error(f"Viewport error for session {session_id}: {str(e)}")
-        raise HTTPException(status_code=500, detail=str(e))
-
-@app.get("/health")
-async def health_check():
-    """Health check endpoint"""
-    return {
-        "status": "healthy",
-        "active_sessions": len(active_sessions),
-        "timestamp": datetime.utcnow().isoformat()
-    }
-
-@app.get("/sessions")
-async def list_sessions():
-    """List all active sessions"""
-    sessions = []
-    for session_id, controller in active_sessions.items():
-        sessions.append({
-            "sessionId": session_id,
-            "status": controller.automation.status,
-            "taskDescription": controller.automation.task_description,
-            "startTime": controller.automation.start_time,
-            "currentUrl": controller.automation.current_url
-        })
-    return {"sessions": sessions}
->>>>>>> ab9359aa
-
+# ---------------------- REST: control -------------------
 @app.post("/start-session")
 async def start_session(payload: StartPayload):
-  if payload.sessionId in active_sessions:
-    raise HTTPException(status_code=400, detail="ALREADY_RUNNING")
-  controller = AgentBrowserController(payload.sessionId, payload.task, payload.model or "gpt-4o-mini")
-  active_sessions[payload.sessionId] = controller
-  asyncio.create_task(controller.start(ws_manager.send_activity, ws_manager.send_viewport, payload.maxSeconds or 60))
-  return {"ok": True}
+    if payload.sessionId in active_sessions:
+        raise HTTPException(status_code=400, detail="ALREADY_RUNNING")
+
+    controller = AgentBrowserController(
+        session_id=payload.sessionId,
+        task_description=payload.task,
+        model=payload.model or "gpt-4o-mini",
+        websocket_manager=ws_manager,    # routes activity/viewport to sockets
+    )
+    active_sessions[payload.sessionId] = controller
+
+    # Fire and forget; controller removes itself on completion
+    asyncio.create_task(
+        _run_session(controller, payload.sessionId, payload.maxSeconds or 120)
+    )
+    return {"ok": True, "sessionId": payload.sessionId}
 
 @app.post("/stop-session")
 async def stop_session(payload: SessionIdPayload):
-  controller = active_sessions.pop(payload.sessionId, None)
-  if controller:
-    await controller.stop(ws_manager.send_activity)
-  return {"ok": True}
+    controller = active_sessions.get(payload.sessionId)
+    if controller:
+        await controller.stop()
+        await controller.cleanup()
+        active_sessions.pop(payload.sessionId, None)
+    return {"ok": True}
 
 @app.post("/pause-session")
 async def pause_session(payload: SessionIdPayload):
-  controller = active_sessions.get(payload.sessionId)
-  if controller:
-    await controller.pause(ws_manager.send_activity)
-  return {"ok": True}
+    controller = active_sessions.get(payload.sessionId)
+    if controller:
+        await controller.pause()
+        return {"ok": True}
+    raise HTTPException(status_code=404, detail="NOT_FOUND")
 
 @app.post("/resume-session")
 async def resume_session(payload: SessionIdPayload):
-  controller = active_sessions.get(payload.sessionId)
-  if not controller:
-    raise HTTPException(status_code=404, detail="NOT_FOUND")
-  await controller.resume(ws_manager.send_activity, ws_manager.send_viewport, payload.maxSeconds or 60)
-  return {"ok": True}
+    controller = active_sessions.get(payload.sessionId)
+    if not controller:
+        raise HTTPException(status_code=404, detail="NOT_FOUND")
+    await controller.resume(max_seconds=payload.maxSeconds or 120)
+    return {"ok": True}
 
 @app.get("/status/{session_id}")
 async def status(session_id: str):
-  return {"running": session_id in active_sessions}+    return {"running": session_id in active_sessions}