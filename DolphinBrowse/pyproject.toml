[project]
name = "repl-nix-workspace"
version = "0.1.0"
description = "Add your description here"
requires-python = ">=3.11"
dependencies = [
    "aiohttp==3.9.1",
    "fastapi==0.104.1",
    "firebase-admin>=7.1.0",
    "pillow==10.1.0",
    "playwright==1.40.0",
    "pydantic==2.5.0",
    "python-dotenv==1.0.0",
    "python-multipart==0.0.6",
    "uvicorn[standard]==0.24.0",
    "websockets==12.0",
    "browser-use==0.1.0",
<<<<<<< HEAD
    "openpyxl==3.1.2",
=======
>>>>>>> ab9359aa
]<|MERGE_RESOLUTION|>--- conflicted
+++ resolved
@@ -15,8 +15,5 @@
     "uvicorn[standard]==0.24.0",
     "websockets==12.0",
     "browser-use==0.1.0",
-<<<<<<< HEAD
     "openpyxl==3.1.2",
-=======
->>>>>>> ab9359aa
 ]