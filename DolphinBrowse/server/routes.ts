--- conflicted
+++ resolved
@@ -1,132 +1,68 @@
 import type { Express } from "express";
 import { createServer, type Server } from "http";
 import { WebSocketServer, WebSocket } from "ws";
+
 import { storage } from "./storage";
 import { verifyFirebaseToken } from "./services/auth";
 import { createRazorpayOrder, verifyRazorpayPayment } from "./services/payment";
 import { sendEmail } from "./services/email";
-import { insertUserSchema, insertSessionSchema, insertActivityLogSchema, insertUsageTrackingSchema, insertPaymentSchema, automationSessionSchema } from "@shared/schema";
-import { z } from "zod";
+
+import {
+  insertUserSchema,
+  insertSessionSchema,
+  insertPaymentSchema,
+  // NOTE: removed unused schemas to avoid TS warnings:
+  // insertActivityLogSchema, insertUsageTrackingSchema, automationSessionSchema
+} from "@shared/schema";
+
 import { subscribe, unsubscribe, broadcast } from "./services/websocket-manager";
-<<<<<<< HEAD
-import { startAgent, stopAgent, pauseAgent, resumeAgent } from "./services/python-agent-service";
-import { beginSession, endSession, getTrialBudgetSecondsLeft } from "./services/trial";
-import { files } from "./routes.files";
-=======
-import { startAutomation, updateAutomationStatus } from "./services/python-agent-service";
->>>>>>> ab9359aa
+
+/** Helper: POST JSON using global fetch, or node-fetch if not present */
+async function postJSON(url: string, body: unknown): Promise<Response> {
+  const f: typeof fetch =
+    (globalThis as any).fetch ?? (await import("node-fetch")).default as any;
+  return f(url, {
+    method: "POST",
+    headers: { "Content-Type": "application/json" },
+    body: JSON.stringify(body),
+  });
+}
 
 export async function registerRoutes(app: Express): Promise<Server> {
   const httpServer = createServer(app);
 
-  // Setup WebSocket server
-  const wss = new WebSocketServer({ server: httpServer, path: '/ws' });
-
-  wss.on('connection', (ws: WebSocket) => {
-    console.log('WebSocket client connected');
-
-    ws.on('message', (data) => {
+  // ——— WebSocket server (fan-out by sessionId) ———
+  const wss = new WebSocketServer({ server: httpServer, path: "/ws" });
+  wss.on("connection", (ws: WebSocket) => {
+    console.log("WebSocket client connected");
+
+    ws.on("message", (data) => {
       try {
-        const message = JSON.parse(data.toString());
-        if (message.type === 'subscribe' && message.sessionId) {
-          subscribe(message.sessionId, ws);
-        }
-      } catch (error) {
-        console.error('WebSocket message error:', error);
+        const msg = JSON.parse(data.toString());
+        if (msg.type === "subscribe" && msg.sessionId) {
+          subscribe(msg.sessionId, ws);
+        }
+      } catch (err) {
+        console.error("WebSocket message error:", err);
       }
     });
 
-    ws.on('close', () => {
+    ws.on("close", () => {
       unsubscribe(ws);
     });
   });
 
-<<<<<<< HEAD
-  // File routes
-  app.use(files);
-
-  // Agent control routes with trial enforcement
-  app.post('/api/agent/start', async (req, res) => {
-    const { sessionId, task, model, userKey } = req.body || {};
-    if (!sessionId || !task) return res.status(400).json({ error: 'BAD_REQUEST' });
-    const maxSeconds = beginSession(userKey || 'dev');
-    if (maxSeconds <= 0) return res.status(402).json({ error: 'TRIAL_EXHAUSTED' });
-    await startAgent(sessionId, task, model, maxSeconds);
-    res.json({ ok: true, maxSeconds });
-  });
-
-  app.post('/api/agent/stop', async (req, res) => {
-    const { sessionId, userKey } = req.body || {};
-    if (!sessionId) return res.status(400).json({ error: 'BAD_REQUEST' });
-    endSession(userKey || 'dev');
-    await stopAgent(sessionId);
-    res.json({ ok: true });
-  });
-
-  app.post('/api/agent/pause', async (req, res) => {
-    const { sessionId } = req.body || {};
-    await pauseAgent(sessionId);
-    res.json({ ok: true });
-  });
-
-  app.post('/api/agent/resume', async (req, res) => {
-    const { sessionId, userKey } = req.body || {};
-    const maxSeconds = getTrialBudgetSecondsLeft(userKey || 'dev');
-    await resumeAgent(sessionId, maxSeconds);
-    res.json({ ok: true });
-=======
-  // Automation control routes
-  app.post('/api/automation/start', async (req, res) => {
-    try {
-      const payload = automationSessionSchema.extend({ model: z.string() }).parse(req.body);
-      await startAutomation({
-        sessionId: payload.sessionId,
-        taskDescription: payload.taskDescription,
-        model: payload.model,
-      });
-      res.json({ success: true });
-    } catch (error) {
-      console.error('Automation start error:', error);
-      res.status(500).json({ message: 'Failed to start automation' });
-    }
-  });
-
-  app.post('/api/automation/:id/pause', async (req, res) => {
-    try {
-      await updateAutomationStatus(req.params.id, 'paused');
-      res.json({ success: true });
-    } catch (error) {
-      console.error('Automation pause error:', error);
-      res.status(500).json({ message: 'Failed to pause automation' });
-    }
-  });
-
-  app.post('/api/automation/:id/stop', async (req, res) => {
-    try {
-      await updateAutomationStatus(req.params.id, 'completed');
-      res.json({ success: true });
-    } catch (error) {
-      console.error('Automation stop error:', error);
-      res.status(500).json({ message: 'Failed to stop automation' });
-    }
->>>>>>> ab9359aa
-  });
-
-  // Auth routes
-  app.post('/api/auth/verify', async (req, res) => {
+  // ——— Auth ———
+  app.post("/api/auth/verify", async (req, res) => {
     try {
       const { token, email, displayName, photoURL, firebaseUid } = req.body;
-      
-      // Verify Firebase token
       const decodedToken = await verifyFirebaseToken(token);
-      
+
       if (decodedToken.uid !== firebaseUid) {
-        return res.status(401).json({ message: 'Invalid token' });
-      }
-
-      // Get or create user
+        return res.status(401).json({ message: "Invalid token" });
+      }
+
       let user = await storage.getUserByFirebaseUid(firebaseUid);
-      
       if (!user) {
         const userData = insertUserSchema.parse({
           email,
@@ -139,123 +75,128 @@
 
       res.json(user);
     } catch (error) {
-      console.error('Auth verification error:', error);
-      res.status(401).json({ message: 'Authentication failed' });
-    }
-  });
-
-  // Session routes
-  app.post('/api/sessions', async (req, res) => {
+      console.error("Auth verification error:", error);
+      res.status(401).json({ message: "Authentication failed" });
+    }
+  });
+
+  // ——— Sessions ———
+  app.post("/api/sessions", async (req, res) => {
     try {
       const sessionData = insertSessionSchema.parse(req.body);
 
-      const nowIst = new Date(new Date().toLocaleString('en-US', { timeZone: 'Asia/Kolkata' }));
+      // Trial gating (IST window)
+      const nowIst = new Date(
+        new Date().toLocaleString("en-US", { timeZone: "Asia/Kolkata" })
+      );
       const today = nowIst.toISOString().substring(0, 10);
       const todayUsage = await storage.getUsageByDate(sessionData.userId, today);
-      const distinctDays = await storage.getDistinctUsageDaysLast30(sessionData.userId);
+      const distinctDays = await storage.getDistinctUsageDaysLast30(
+        sessionData.userId
+      );
       const user = await storage.getUser(sessionData.userId);
 
-      if (user?.subscriptionTier === 'trial') {
+      if (user?.subscriptionTier === "trial") {
         if (todayUsage && (todayUsage.minutesUsed || 0) >= 15) {
-          return res.status(429).json({ message: 'Daily trial limit reached' });
+          return res.status(429).json({ message: "Daily trial limit reached" });
         }
         if (distinctDays.length >= 5) {
-          return res.status(429).json({ message: 'Trial days exhausted' });
+          return res.status(429).json({ message: "Trial days exhausted" });
         }
       }
 
       const session = await storage.createSession(sessionData);
-      
-      // Start browser automation (call Python backend)
+
+      // Ask Python backend to start
       try {
-        const response = await fetch('http://localhost:8001/start-session', {
-          method: 'POST',
-          headers: { 'Content-Type': 'application/json' },
-          body: JSON.stringify({
-            sessionId: session.id,
-            taskDescription: session.taskDescription,
-            model: session.modelUsed,
-          }),
+        const r = await postJSON("http://localhost:8001/start-session", {
+          sessionId: session.id,
+          taskDescription: session.taskDescription,
+          model: session.modelUsed,
         });
 
-        if (response.ok) {
-          await storage.updateSession(session.id, { status: 'running' });
-          
-          // Log activity
+        if (r.ok) {
+          await storage.updateSession(session.id, { status: "running" });
+
           await storage.createActivityLog({
             sessionId: session.id,
-            message: 'Browser automation session started',
-            status: 'success',
+            message: "Browser automation session started",
+            status: "success",
           });
 
           broadcast(session.id, {
-            type: 'status',
-            data: { status: 'running' },
+            type: "status",
+            data: { status: "running" },
             timestamp: new Date().toISOString(),
           });
+        } else {
+          console.error(
+            "Python /start-session failed:",
+            r.status,
+            r.statusText
+          );
+          await storage.updateSession(session.id, { status: "failed" });
         }
       } catch (error) {
-        console.error('Failed to start Python backend session:', error);
-        await storage.updateSession(session.id, { status: 'failed' });
+        console.error("Failed to start Python backend session:", error);
+        await storage.updateSession(session.id, { status: "failed" });
       }
 
       res.json(session);
     } catch (error) {
-      console.error('Session creation error:', error);
-      res.status(400).json({ message: 'Failed to create session' });
-    }
-  });
-
-  app.patch('/api/sessions/:id', async (req, res) => {
+      console.error("Session creation error:", error);
+      res.status(400).json({ message: "Failed to create session" });
+    }
+  });
+
+  app.patch("/api/sessions/:id", async (req, res) => {
     try {
       const { id } = req.params;
       const updates = req.body;
 
       const session = await storage.updateSession(id, updates);
       if (!session) {
-        return res.status(404).json({ message: 'Session not found' });
-      }
-
-      // Notify Python backend of status change
+        return res.status(404).json({ message: "Session not found" });
+      }
+
+      // Notify Python about status transitions we care about
       if (updates.status) {
         try {
-          await fetch('http://localhost:8001/update-session', {
-            method: 'POST',
-            headers: { 'Content-Type': 'application/json' },
-            body: JSON.stringify({
-              sessionId: id,
-              status: updates.status,
-            }),
+          await postJSON("http://localhost:8001/update-session", {
+            sessionId: id,
+            status: updates.status, // "paused" | "running" | "completed"
           });
         } catch (error) {
-          console.error('Failed to update Python backend session:', error);
+          console.error("Failed to update Python backend session:", error);
         }
       }
 
       broadcast(id, {
-        type: 'status',
+        type: "status",
         data: { status: updates.status },
         timestamp: new Date().toISOString(),
       });
 
       res.json(session);
     } catch (error) {
-      console.error('Session update error:', error);
-      res.status(400).json({ message: 'Failed to update session' });
-    }
-  });
-
-  app.get('/api/session/:id/viewport', (req, res) => {
+      console.error("Session update error:", error);
+      res.status(400).json({ message: "Failed to update session" });
+    }
+  });
+
+  app.get("/api/session/:id/viewport", (req, res) => {
     const { id } = req.params;
-    // Proxy to Python backend viewport stream
+    // Proxy to Python backend stream
     res.redirect(`http://localhost:8001/viewport/${id}`);
   });
 
-  // Usage tracking routes
-  app.get('/api/usage/:userId', async (req, res) => {
+  // ——— Usage ———
+  app.get("/api/usage/:userId", async (req, res) => {
     try {
       const { userId } = req.params;
-      const nowIst = new Date(new Date().toLocaleString('en-US', { timeZone: 'Asia/Kolkata' }));
+      const nowIst = new Date(
+        new Date().toLocaleString("en-US", { timeZone: "Asia/Kolkata" })
+      );
       const today = nowIst.toISOString().substring(0, 10);
       const todayUsage = await storage.getUsageByDate(userId, today);
       const distinctDays = await storage.getDistinctUsageDaysLast30(userId);
@@ -266,25 +207,24 @@
         firstTrialDate: distinctDays[0],
       });
     } catch (error) {
-      console.error('Usage tracking error:', error);
-      res.status(500).json({ message: 'Failed to get usage data' });
-    }
-  });
-
-  // Payment routes
-  app.post('/api/payments/create-order', async (req, res) => {
+      console.error("Usage tracking error:", error);
+      res.status(500).json({ message: "Failed to get usage data" });
+    }
+  });
+
+  // ——— Payments ———
+  app.post("/api/payments/create-order", async (req, res) => {
     try {
       const { userId, planType, amount } = req.body;
-      
-      const order = await createRazorpayOrder(amount, 'INR');
-      
-      // Store payment record
+
+      const order = await createRazorpayOrder(amount, "INR");
+
       const payment = await storage.createPayment({
         userId,
         razorpayOrderId: order.id,
-        amount: (amount / 100).toString(), // Convert from paise to rupees
-        currency: 'INR',
-        status: 'pending',
+        amount: (amount / 100).toString(), // paise → rupees
+        currency: "INR",
+        status: "pending",
         planType,
       });
 
@@ -295,45 +235,50 @@
         paymentId: payment.id,
       });
     } catch (error) {
-      console.error('Payment order creation error:', error);
-      res.status(500).json({ message: 'Failed to create payment order' });
-    }
-  });
-
-  app.post('/api/payments/verify', async (req, res) => {
-    try {
-      const { razorpay_order_id, razorpay_payment_id, razorpay_signature, userId } = req.body;
-      
-      const isValid = verifyRazorpayPayment(razorpay_order_id, razorpay_payment_id, razorpay_signature);
-      
+      console.error("Payment order creation error:", error);
+      res.status(500).json({ message: "Failed to create payment order" });
+    }
+  });
+
+  app.post("/api/payments/verify", async (req, res) => {
+    try {
+      const {
+        razorpay_order_id,
+        razorpay_payment_id,
+        razorpay_signature,
+        userId,
+      } = req.body;
+
+      const isValid = verifyRazorpayPayment(
+        razorpay_order_id,
+        razorpay_payment_id,
+        razorpay_signature
+      );
+
       if (!isValid) {
-        return res.status(400).json({ message: 'Invalid payment signature' });
+        return res.status(400).json({ message: "Invalid payment signature" });
       }
 
       // Update payment status
       const payments = await storage.getPaymentsByUser(userId);
-      const payment = payments.find(p => p.razorpayOrderId === razorpay_order_id);
-      
+      const payment = payments.find((p) => p.razorpayOrderId === razorpay_order_id);
+
       if (payment) {
         await storage.updatePayment(payment.id, {
           razorpayPaymentId: razorpay_payment_id,
-          status: 'success',
-          subscriptionEndDate: new Date(Date.now() + 30 * 24 * 60 * 60 * 1000), // 30 days
+          status: "success",
+          subscriptionEndDate: new Date(Date.now() + 30 * 24 * 60 * 60 * 1000),
         });
 
-        // Update user subscription
-        await storage.updateUser(userId, {
-          subscriptionTier: 'premium',
-        });
-
-        // Send confirmation email
+        await storage.updateUser(userId, { subscriptionTier: "premium" });
+
         const user = await storage.getUser(userId);
         if (user?.email) {
           try {
             await sendEmail({
               to: user.email,
-              from: 'noreply@agentbrowse.com',
-              subject: 'Welcome to AgentBrowse Premium!',
+              from: "noreply@agentbrowse.com",
+              subject: "Welcome to AgentBrowse Premium!",
               html: `
                 <h1>Thank you for upgrading to Premium!</h1>
                 <p>Your subscription is now active and you have unlimited automation time.</p>
@@ -341,34 +286,34 @@
               `,
             });
           } catch (emailError) {
-            console.error('Failed to send confirmation email:', emailError);
+            console.error("Failed to send confirmation email:", emailError);
           }
         }
       }
 
       res.json({ success: true });
     } catch (error) {
-      console.error('Payment verification error:', error);
-      res.status(500).json({ message: 'Payment verification failed' });
-    }
-  });
-
-  // Admin routes
-  app.get('/api/admin/stats', async (req, res) => {
+      console.error("Payment verification error:", error);
+      res.status(500).json({ message: "Payment verification failed" });
+    }
+  });
+
+  // ——— Admin ———
+  app.get("/api/admin/stats", async (_req, res) => {
     try {
       const stats = await storage.getStats();
       res.json(stats);
     } catch (error) {
-      console.error('Admin stats error:', error);
-      res.status(500).json({ message: 'Failed to get stats' });
-    }
-  });
-
-  app.get('/api/admin/recent-activity', async (req, res) => {
+      console.error("Admin stats error:", error);
+      res.status(500).json({ message: "Failed to get stats" });
+    }
+  });
+
+  app.get("/api/admin/recent-activity", async (_req, res) => {
     try {
       const sessions = await storage.getAllSessions();
       const users = await storage.getAllUsers();
-      
+
       const recentSessions = sessions
         .sort((a, b) => {
           const timeA = a.createdAt ? new Date(a.createdAt).getTime() : 0;
@@ -377,72 +322,72 @@
         })
         .slice(0, 10);
 
-      const activity = recentSessions.map(session => {
-        const user = users.find(u => u.id === session.userId);
+      const activity = recentSessions.map((session) => {
+        const user = users.find((u) => u.id === session.userId);
         return {
           user: {
             email: user?.email,
             displayName: user?.displayName,
             subscriptionTier: user?.subscriptionTier,
           },
-          action: session.taskDescription.substring(0, 50) + '...',
-          duration: session.durationMinutes ? `${session.durationMinutes}:00` : '0:00',
+          action: session.taskDescription.substring(0, 50) + "...",
+          duration: session.durationMinutes
+            ? `${session.durationMinutes}:00`
+            : "0:00",
           status: session.status,
-          time: session.createdAt ? new Date(session.createdAt).toLocaleString() : 'Unknown',
+          time: session.createdAt
+            ? new Date(session.createdAt).toLocaleString()
+            : "Unknown",
         };
       });
 
       res.json(activity);
     } catch (error) {
-      console.error('Admin activity error:', error);
-      res.status(500).json({ message: 'Failed to get recent activity' });
-    }
-  });
-
-  // Python backend webhook routes for real-time updates
-  app.post('/api/webhook/activity', async (req, res) => {
+      console.error("Admin activity error:", error);
+      res.status(500).json({ message: "Failed to get recent activity" });
+    }
+  });
+
+  // ——— Webhooks from Python backend ———
+  app.post("/api/webhook/activity", async (req, res) => {
     try {
       const { sessionId, message, status } = req.body;
-      
-      // Store activity log
+
       await storage.createActivityLog({
         sessionId,
         message,
-        status: status || 'info',
-      });
-
-      // Broadcast to connected clients
+        status: status || "info",
+      });
+
       broadcast(sessionId, {
-        type: 'activity',
-        data: { sessionId, message, status: status || 'info' },
+        type: "activity",
+        data: { sessionId, message, status: status || "info" },
         timestamp: new Date().toISOString(),
       });
 
       res.json({ success: true });
     } catch (error) {
-      console.error('Activity webhook error:', error);
-      res.status(500).json({ message: 'Failed to process activity' });
-    }
-  });
-
-  app.post('/api/webhook/viewport-update', async (req, res) => {
+      console.error("Activity webhook error:", error);
+      res.status(500).json({ message: "Failed to process activity" });
+    }
+  });
+
+  app.post("/api/webhook/viewport-update", async (req, res) => {
     try {
       const { sessionId, currentUrl } = req.body;
-      
-      // Update session URL
+
       await storage.updateSession(sessionId, { currentUrl });
 
-      // Broadcast viewport update
       broadcast(sessionId, {
-        type: 'status',
+        type: "status",
         data: { currentUrl },
         timestamp: new Date().toISOString(),
       });
 
       res.json({ success: true });
     } catch (error) {
-      console.error('Viewport webhook error:', error);
-      res.status(500).json({ message: 'Failed to update viewport' });
+      console.error("Viewport webhook error:", error);
+      res.status(500).json({ message: "Failed to update viewport" });
     }
   });
 
