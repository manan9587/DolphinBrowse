import type { Express } from "express";
import { createServer, type Server } from "http";
import { WebSocketServer, WebSocket } from "ws";

import { storage } from "./storage";
import { verifyFirebaseToken } from "./services/auth";
import { createRazorpayOrder, verifyRazorpayPayment } from "./services/payment";
import { sendEmail } from "./services/email";
<<<<<<< HEAD
import { insertUserSchema, insertSessionSchema, insertActivityLogSchema, insertUsageTrackingSchema, insertPaymentSchema, automationSessionSchema } from "@shared/schema";
import { z } from "zod";
import { subscribe, unsubscribe, broadcast } from "./services/websocket-manager";
import { startAgent, stopAgent, pauseAgent, resumeAgent } from "./services/python-agent-service";
import { beginSession, endSession, getTrialBudgetSecondsLeft } from "./services/trial";
import { files } from "./routes.files";
=======

import {
  insertUserSchema,
  insertSessionSchema,
  insertPaymentSchema,
  // NOTE: removed unused schemas to avoid TS warnings:
  // insertActivityLogSchema, insertUsageTrackingSchema, automationSessionSchema
} from "@shared/schema";

import { subscribe, unsubscribe, broadcast } from "./services/websocket-manager";

/** Helper: POST JSON using global fetch, or node-fetch if not present */
async function postJSON(url: string, body: unknown): Promise<Response> {
  const f: typeof fetch =
    (globalThis as any).fetch ?? (await import("node-fetch")).default as any;
  return f(url, {
    method: "POST",
    headers: { "Content-Type": "application/json" },
    body: JSON.stringify(body),
  });
}
>>>>>>> 1e8a1e9e

export async function registerRoutes(app: Express): Promise<Server> {
  const httpServer = createServer(app);

  // ——— WebSocket server (fan-out by sessionId) ———
  const wss = new WebSocketServer({ server: httpServer, path: "/ws" });
  wss.on("connection", (ws: WebSocket) => {
    console.log("WebSocket client connected");

    ws.on("message", (data) => {
      try {
<<<<<<< HEAD
        const message = JSON.parse(data.toString());
        if (message.type === 'subscribe' && message.sessionId) {
          subscribe(message.sessionId, ws);
=======
        const msg = JSON.parse(data.toString());
        if (msg.type === "subscribe" && msg.sessionId) {
          subscribe(msg.sessionId, ws);
>>>>>>> 1e8a1e9e
        }
      } catch (err) {
        console.error("WebSocket message error:", err);
      }
    });

<<<<<<< HEAD
    ws.on('close', () => {
=======
    ws.on("close", () => {
>>>>>>> 1e8a1e9e
      unsubscribe(ws);
    });
  });

<<<<<<< HEAD
  // File routes
  app.use(files);

  // Agent control routes with trial enforcement
  app.post('/api/agent/start', async (req, res) => {
    const { sessionId, task, model, userKey } = req.body || {};
    if (!sessionId || !task) return res.status(400).json({ error: 'BAD_REQUEST' });
    const maxSeconds = beginSession(userKey || 'dev');
    if (maxSeconds <= 0) return res.status(402).json({ error: 'TRIAL_EXHAUSTED' });
    await startAgent(sessionId, task, model, maxSeconds);
    res.json({ ok: true, maxSeconds });
  });

  app.post('/api/agent/stop', async (req, res) => {
    const { sessionId, userKey } = req.body || {};
    if (!sessionId) return res.status(400).json({ error: 'BAD_REQUEST' });
    endSession(userKey || 'dev');
    await stopAgent(sessionId);
    res.json({ ok: true });
  });

  app.post('/api/agent/pause', async (req, res) => {
    const { sessionId } = req.body || {};
    await pauseAgent(sessionId);
    res.json({ ok: true });
  });

  app.post('/api/agent/resume', async (req, res) => {
    const { sessionId, userKey } = req.body || {};
    const maxSeconds = getTrialBudgetSecondsLeft(userKey || 'dev');
    await resumeAgent(sessionId, maxSeconds);
    res.json({ ok: true });
  });

  // Auth routes
  app.post('/api/auth/verify', async (req, res) => {
=======
  // ——— Auth ———
  app.post("/api/auth/verify", async (req, res) => {
>>>>>>> 1e8a1e9e
    try {
      const { token, email, displayName, photoURL, firebaseUid } = req.body;
      const decodedToken = await verifyFirebaseToken(token);

      if (decodedToken.uid !== firebaseUid) {
        return res.status(401).json({ message: "Invalid token" });
      }

      let user = await storage.getUserByFirebaseUid(firebaseUid);
      if (!user) {
        const userData = insertUserSchema.parse({
          email,
          displayName,
          photoURL,
          firebaseUid,
        });
        user = await storage.createUser(userData);
      }

      res.json(user);
    } catch (error) {
      console.error("Auth verification error:", error);
      res.status(401).json({ message: "Authentication failed" });
    }
  });

  // ——— Sessions ———
  app.post("/api/sessions", async (req, res) => {
    try {
      const sessionData = insertSessionSchema.parse(req.body);

<<<<<<< HEAD
      const nowIst = new Date(new Date().toLocaleString('en-US', { timeZone: 'Asia/Kolkata' }));
      const today = nowIst.toISOString().substring(0, 10);
      const todayUsage = await storage.getUsageByDate(sessionData.userId, today);
      const distinctDays = await storage.getDistinctUsageDaysLast30(sessionData.userId);
      const user = await storage.getUser(sessionData.userId);

      if (user?.subscriptionTier === 'trial') {
        if (todayUsage && (todayUsage.minutesUsed || 0) >= 15) {
          return res.status(429).json({ message: 'Daily trial limit reached' });
        }
        if (distinctDays.length >= 5) {
          return res.status(429).json({ message: 'Trial days exhausted' });
=======
      // Trial gating (IST window)
      const nowIst = new Date(
        new Date().toLocaleString("en-US", { timeZone: "Asia/Kolkata" })
      );
      const today = nowIst.toISOString().substring(0, 10);
      const todayUsage = await storage.getUsageByDate(sessionData.userId, today);
      const distinctDays = await storage.getDistinctUsageDaysLast30(
        sessionData.userId
      );
      const user = await storage.getUser(sessionData.userId);

      if (user?.subscriptionTier === "trial") {
        if (todayUsage && (todayUsage.minutesUsed || 0) >= 15) {
          return res.status(429).json({ message: "Daily trial limit reached" });
        }
        if (distinctDays.length >= 5) {
          return res.status(429).json({ message: "Trial days exhausted" });
>>>>>>> 1e8a1e9e
        }
      }

      const session = await storage.createSession(sessionData);

      // Ask Python backend to start
      try {
        const r = await postJSON("http://localhost:8001/start-session", {
          sessionId: session.id,
          taskDescription: session.taskDescription,
          model: session.modelUsed,
        });

        if (r.ok) {
          await storage.updateSession(session.id, { status: "running" });

          await storage.createActivityLog({
            sessionId: session.id,
            message: "Browser automation session started",
            status: "success",
          });

          broadcast(session.id, {
<<<<<<< HEAD
            type: 'status',
            data: { status: 'running' },
=======
            type: "status",
            data: { status: "running" },
>>>>>>> 1e8a1e9e
            timestamp: new Date().toISOString(),
          });
        } else {
          console.error(
            "Python /start-session failed:",
            r.status,
            r.statusText
          );
          await storage.updateSession(session.id, { status: "failed" });
        }
      } catch (error) {
        console.error("Failed to start Python backend session:", error);
        await storage.updateSession(session.id, { status: "failed" });
      }

      res.json(session);
    } catch (error) {
      console.error("Session creation error:", error);
      res.status(400).json({ message: "Failed to create session" });
    }
  });

  app.patch("/api/sessions/:id", async (req, res) => {
    try {
      const { id } = req.params;
      const updates = req.body;

      const session = await storage.updateSession(id, updates);
      if (!session) {
        return res.status(404).json({ message: "Session not found" });
      }

      // Notify Python about status transitions we care about
      if (updates.status) {
        try {
          await postJSON("http://localhost:8001/update-session", {
            sessionId: id,
            status: updates.status, // "paused" | "running" | "completed"
          });
        } catch (error) {
          console.error("Failed to update Python backend session:", error);
        }
      }

      broadcast(id, {
<<<<<<< HEAD
        type: 'status',
=======
        type: "status",
>>>>>>> 1e8a1e9e
        data: { status: updates.status },
        timestamp: new Date().toISOString(),
      });

      res.json(session);
    } catch (error) {
      console.error("Session update error:", error);
      res.status(400).json({ message: "Failed to update session" });
    }
  });

  app.get("/api/session/:id/viewport", (req, res) => {
    const { id } = req.params;
    // Proxy to Python backend stream
    res.redirect(`http://localhost:8001/viewport/${id}`);
  });

  // ——— Usage ———
  app.get("/api/usage/:userId", async (req, res) => {
    try {
      const { userId } = req.params;
<<<<<<< HEAD
      const nowIst = new Date(new Date().toLocaleString('en-US', { timeZone: 'Asia/Kolkata' }));
=======
      const nowIst = new Date(
        new Date().toLocaleString("en-US", { timeZone: "Asia/Kolkata" })
      );
>>>>>>> 1e8a1e9e
      const today = nowIst.toISOString().substring(0, 10);
      const todayUsage = await storage.getUsageByDate(userId, today);
      const distinctDays = await storage.getDistinctUsageDaysLast30(userId);

      res.json({
        minutesUsed: todayUsage?.minutesUsed || 0,
        trialDaysUsed: distinctDays.length,
        firstTrialDate: distinctDays[0],
      });
    } catch (error) {
      console.error("Usage tracking error:", error);
      res.status(500).json({ message: "Failed to get usage data" });
    }
  });

  // ——— Payments ———
  app.post("/api/payments/create-order", async (req, res) => {
    try {
      const { userId, planType, amount } = req.body;

      const order = await createRazorpayOrder(amount, "INR");

      const payment = await storage.createPayment({
        userId,
        razorpayOrderId: order.id,
        amount: (amount / 100).toString(), // paise → rupees
        currency: "INR",
        status: "pending",
        planType,
      });

      res.json({
        orderId: order.id,
        amount: order.amount,
        currency: order.currency,
        paymentId: payment.id,
      });
    } catch (error) {
      console.error("Payment order creation error:", error);
      res.status(500).json({ message: "Failed to create payment order" });
    }
  });

  app.post("/api/payments/verify", async (req, res) => {
    try {
      const {
        razorpay_order_id,
        razorpay_payment_id,
        razorpay_signature,
        userId,
      } = req.body;

      const isValid = verifyRazorpayPayment(
        razorpay_order_id,
        razorpay_payment_id,
        razorpay_signature
      );

      if (!isValid) {
        return res.status(400).json({ message: "Invalid payment signature" });
      }

      // Update payment status
      const payments = await storage.getPaymentsByUser(userId);
      const payment = payments.find((p) => p.razorpayOrderId === razorpay_order_id);

      if (payment) {
        await storage.updatePayment(payment.id, {
          razorpayPaymentId: razorpay_payment_id,
          status: "success",
          subscriptionEndDate: new Date(Date.now() + 30 * 24 * 60 * 60 * 1000),
        });

        await storage.updateUser(userId, { subscriptionTier: "premium" });

        const user = await storage.getUser(userId);
        if (user?.email) {
          try {
            await sendEmail({
              to: user.email,
              from: "noreply@agentbrowse.com",
              subject: "Welcome to AgentBrowse Premium!",
              html: `
                <h1>Thank you for upgrading to Premium!</h1>
                <p>Your subscription is now active and you have unlimited automation time.</p>
                <p>Start automating at: https://agentbrowse.com/dashboard</p>
              `,
            });
          } catch (emailError) {
            console.error("Failed to send confirmation email:", emailError);
          }
        }
      }

      res.json({ success: true });
    } catch (error) {
      console.error("Payment verification error:", error);
      res.status(500).json({ message: "Payment verification failed" });
    }
  });

  // ——— Admin ———
  app.get("/api/admin/stats", async (_req, res) => {
    try {
      const stats = await storage.getStats();
      res.json(stats);
    } catch (error) {
      console.error("Admin stats error:", error);
      res.status(500).json({ message: "Failed to get stats" });
    }
  });

  app.get("/api/admin/recent-activity", async (_req, res) => {
    try {
      const sessions = await storage.getAllSessions();
      const users = await storage.getAllUsers();

      const recentSessions = sessions
        .sort((a, b) => {
          const timeA = a.createdAt ? new Date(a.createdAt).getTime() : 0;
          const timeB = b.createdAt ? new Date(b.createdAt).getTime() : 0;
          return timeB - timeA;
        })
        .slice(0, 10);

      const activity = recentSessions.map((session) => {
        const user = users.find((u) => u.id === session.userId);
        return {
          user: {
            email: user?.email,
            displayName: user?.displayName,
            subscriptionTier: user?.subscriptionTier,
          },
          action: session.taskDescription.substring(0, 50) + "...",
          duration: session.durationMinutes
            ? `${session.durationMinutes}:00`
            : "0:00",
          status: session.status,
          time: session.createdAt
            ? new Date(session.createdAt).toLocaleString()
            : "Unknown",
        };
      });

      res.json(activity);
    } catch (error) {
      console.error("Admin activity error:", error);
      res.status(500).json({ message: "Failed to get recent activity" });
    }
  });

  // ——— Webhooks from Python backend ———
  app.post("/api/webhook/activity", async (req, res) => {
    try {
      const { sessionId, message, status } = req.body;

      await storage.createActivityLog({
        sessionId,
        message,
        status: status || "info",
      });

<<<<<<< HEAD
      // Broadcast to connected clients
      broadcast(sessionId, {
        type: 'activity',
        data: { sessionId, message, status: status || 'info' },
=======
      broadcast(sessionId, {
        type: "activity",
        data: { sessionId, message, status: status || "info" },
>>>>>>> 1e8a1e9e
        timestamp: new Date().toISOString(),
      });

      res.json({ success: true });
    } catch (error) {
      console.error("Activity webhook error:", error);
      res.status(500).json({ message: "Failed to process activity" });
    }
  });

  app.post("/api/webhook/viewport-update", async (req, res) => {
    try {
      const { sessionId, currentUrl } = req.body;

      await storage.updateSession(sessionId, { currentUrl });

<<<<<<< HEAD
      // Broadcast viewport update
      broadcast(sessionId, {
        type: 'status',
=======
      broadcast(sessionId, {
        type: "status",
>>>>>>> 1e8a1e9e
        data: { currentUrl },
        timestamp: new Date().toISOString(),
      });

      res.json({ success: true });
    } catch (error) {
      console.error("Viewport webhook error:", error);
      res.status(500).json({ message: "Failed to update viewport" });
    }
  });

  return httpServer;
}<|MERGE_RESOLUTION|>--- conflicted
+++ resolved
@@ -6,36 +6,29 @@
 import { verifyFirebaseToken } from "./services/auth";
 import { createRazorpayOrder, verifyRazorpayPayment } from "./services/payment";
 import { sendEmail } from "./services/email";
-<<<<<<< HEAD
-import { insertUserSchema, insertSessionSchema, insertActivityLogSchema, insertUsageTrackingSchema, insertPaymentSchema, automationSessionSchema } from "@shared/schema";
-import { z } from "zod";
-import { subscribe, unsubscribe, broadcast } from "./services/websocket-manager";
-import { startAgent, stopAgent, pauseAgent, resumeAgent } from "./services/python-agent-service";
-import { beginSession, endSession, getTrialBudgetSecondsLeft } from "./services/trial";
-import { files } from "./routes.files";
-=======
 
 import {
   insertUserSchema,
   insertSessionSchema,
   insertPaymentSchema,
-  // NOTE: removed unused schemas to avoid TS warnings:
-  // insertActivityLogSchema, insertUsageTrackingSchema, automationSessionSchema
 } from "@shared/schema";
 
 import { subscribe, unsubscribe, broadcast } from "./services/websocket-manager";
+import { files } from "./routes.files";
 
 /** Helper: POST JSON using global fetch, or node-fetch if not present */
 async function postJSON(url: string, body: unknown): Promise<Response> {
   const f: typeof fetch =
-    (globalThis as any).fetch ?? (await import("node-fetch")).default as any;
+    // eslint-disable-next-line @typescript-eslint/no-explicit-any
+    (globalThis as any).fetch ??
+    // eslint-disable-next-line @typescript-eslint/no-var-requires
+    ((await import("node-fetch")).default as any);
   return f(url, {
     method: "POST",
     headers: { "Content-Type": "application/json" },
     body: JSON.stringify(body),
   });
 }
->>>>>>> 1e8a1e9e
 
 export async function registerRoutes(app: Express): Promise<Server> {
   const httpServer = createServer(app);
@@ -47,71 +40,84 @@
 
     ws.on("message", (data) => {
       try {
-<<<<<<< HEAD
-        const message = JSON.parse(data.toString());
-        if (message.type === 'subscribe' && message.sessionId) {
-          subscribe(message.sessionId, ws);
-=======
         const msg = JSON.parse(data.toString());
         if (msg.type === "subscribe" && msg.sessionId) {
           subscribe(msg.sessionId, ws);
->>>>>>> 1e8a1e9e
         }
       } catch (err) {
         console.error("WebSocket message error:", err);
       }
     });
 
-<<<<<<< HEAD
-    ws.on('close', () => {
-=======
     ws.on("close", () => {
->>>>>>> 1e8a1e9e
       unsubscribe(ws);
     });
   });
 
-<<<<<<< HEAD
-  // File routes
+  // File routes (upload/analyze)
   app.use(files);
 
-  // Agent control routes with trial enforcement
-  app.post('/api/agent/start', async (req, res) => {
-    const { sessionId, task, model, userKey } = req.body || {};
-    if (!sessionId || !task) return res.status(400).json({ error: 'BAD_REQUEST' });
-    const maxSeconds = beginSession(userKey || 'dev');
-    if (maxSeconds <= 0) return res.status(402).json({ error: 'TRIAL_EXHAUSTED' });
-    await startAgent(sessionId, task, model, maxSeconds);
-    res.json({ ok: true, maxSeconds });
-  });
-
-  app.post('/api/agent/stop', async (req, res) => {
-    const { sessionId, userKey } = req.body || {};
-    if (!sessionId) return res.status(400).json({ error: 'BAD_REQUEST' });
-    endSession(userKey || 'dev');
-    await stopAgent(sessionId);
-    res.json({ ok: true });
-  });
-
-  app.post('/api/agent/pause', async (req, res) => {
-    const { sessionId } = req.body || {};
-    await pauseAgent(sessionId);
-    res.json({ ok: true });
-  });
-
-  app.post('/api/agent/resume', async (req, res) => {
-    const { sessionId, userKey } = req.body || {};
-    const maxSeconds = getTrialBudgetSecondsLeft(userKey || 'dev');
-    await resumeAgent(sessionId, maxSeconds);
-    res.json({ ok: true });
-  });
-
-  // Auth routes
-  app.post('/api/auth/verify', async (req, res) => {
-=======
+  // ——— Back-compat thin wrappers for older UI (/api/agent/*) ———
+  app.post("/api/agent/start", async (req, res) => {
+    try {
+      const { sessionId, task, model, maxSeconds } = req.body || {};
+      if (!sessionId || !task) return res.status(400).json({ error: "BAD_REQUEST" });
+
+      const r = await postJSON("http://localhost:8001/start-session", {
+        sessionId,
+        task: task, // Python expects "task" or "taskDescription" depending on build; send both
+        taskDescription: task,
+        model,
+        maxSeconds,
+      });
+      if (!r.ok) {
+        return res.status(500).json({ error: "PY_ERROR" });
+      }
+      res.json(await r.json());
+    } catch (e) {
+      console.error(e);
+      res.status(500).json({ error: "START_FAILED" });
+    }
+  });
+
+  app.post("/api/agent/stop", async (req, res) => {
+    try {
+      const { sessionId } = req.body || {};
+      if (!sessionId) return res.status(400).json({ error: "BAD_REQUEST" });
+      await postJSON("http://localhost:8001/stop-session", { sessionId });
+      res.json({ ok: true });
+    } catch (e) {
+      console.error(e);
+      res.status(500).json({ error: "STOP_FAILED" });
+    }
+  });
+
+  app.post("/api/agent/pause", async (req, res) => {
+    try {
+      const { sessionId } = req.body || {};
+      if (!sessionId) return res.status(400).json({ error: "BAD_REQUEST" });
+      await postJSON("http://localhost:8001/pause-session", { sessionId });
+      res.json({ ok: true });
+    } catch (e) {
+      console.error(e);
+      res.status(500).json({ error: "PAUSE_FAILED" });
+    }
+  });
+
+  app.post("/api/agent/resume", async (req, res) => {
+    try {
+      const { sessionId, maxSeconds } = req.body || {};
+      if (!sessionId) return res.status(400).json({ error: "BAD_REQUEST" });
+      await postJSON("http://localhost:8001/resume-session", { sessionId, maxSeconds });
+      res.json({ ok: true });
+    } catch (e) {
+      console.error(e);
+      res.status(500).json({ error: "RESUME_FAILED" });
+    }
+  });
+
   // ——— Auth ———
   app.post("/api/auth/verify", async (req, res) => {
->>>>>>> 1e8a1e9e
     try {
       const { token, email, displayName, photoURL, firebaseUid } = req.body;
       const decodedToken = await verifyFirebaseToken(token);
@@ -143,20 +149,6 @@
     try {
       const sessionData = insertSessionSchema.parse(req.body);
 
-<<<<<<< HEAD
-      const nowIst = new Date(new Date().toLocaleString('en-US', { timeZone: 'Asia/Kolkata' }));
-      const today = nowIst.toISOString().substring(0, 10);
-      const todayUsage = await storage.getUsageByDate(sessionData.userId, today);
-      const distinctDays = await storage.getDistinctUsageDaysLast30(sessionData.userId);
-      const user = await storage.getUser(sessionData.userId);
-
-      if (user?.subscriptionTier === 'trial') {
-        if (todayUsage && (todayUsage.minutesUsed || 0) >= 15) {
-          return res.status(429).json({ message: 'Daily trial limit reached' });
-        }
-        if (distinctDays.length >= 5) {
-          return res.status(429).json({ message: 'Trial days exhausted' });
-=======
       // Trial gating (IST window)
       const nowIst = new Date(
         new Date().toLocaleString("en-US", { timeZone: "Asia/Kolkata" })
@@ -174,7 +166,6 @@
         }
         if (distinctDays.length >= 5) {
           return res.status(429).json({ message: "Trial days exhausted" });
->>>>>>> 1e8a1e9e
         }
       }
 
@@ -198,21 +189,12 @@
           });
 
           broadcast(session.id, {
-<<<<<<< HEAD
-            type: 'status',
-            data: { status: 'running' },
-=======
             type: "status",
             data: { status: "running" },
->>>>>>> 1e8a1e9e
             timestamp: new Date().toISOString(),
           });
         } else {
-          console.error(
-            "Python /start-session failed:",
-            r.status,
-            r.statusText
-          );
+          console.error("Python /start-session failed:", r.status, r.statusText);
           await storage.updateSession(session.id, { status: "failed" });
         }
       } catch (error) {
@@ -237,7 +219,7 @@
         return res.status(404).json({ message: "Session not found" });
       }
 
-      // Notify Python about status transitions we care about
+      // Notify Python backend of status change
       if (updates.status) {
         try {
           await postJSON("http://localhost:8001/update-session", {
@@ -250,11 +232,7 @@
       }
 
       broadcast(id, {
-<<<<<<< HEAD
-        type: 'status',
-=======
         type: "status",
->>>>>>> 1e8a1e9e
         data: { status: updates.status },
         timestamp: new Date().toISOString(),
       });
@@ -276,13 +254,9 @@
   app.get("/api/usage/:userId", async (req, res) => {
     try {
       const { userId } = req.params;
-<<<<<<< HEAD
-      const nowIst = new Date(new Date().toLocaleString('en-US', { timeZone: 'Asia/Kolkata' }));
-=======
       const nowIst = new Date(
         new Date().toLocaleString("en-US", { timeZone: "Asia/Kolkata" })
       );
->>>>>>> 1e8a1e9e
       const today = nowIst.toISOString().substring(0, 10);
       const todayUsage = await storage.getUsageByDate(userId, today);
       const distinctDays = await storage.getDistinctUsageDaysLast30(userId);
@@ -345,7 +319,6 @@
         return res.status(400).json({ message: "Invalid payment signature" });
       }
 
-      // Update payment status
       const payments = await storage.getPaymentsByUser(userId);
       const payment = payments.find((p) => p.razorpayOrderId === razorpay_order_id);
 
@@ -384,56 +357,6 @@
     }
   });
 
-  // ——— Admin ———
-  app.get("/api/admin/stats", async (_req, res) => {
-    try {
-      const stats = await storage.getStats();
-      res.json(stats);
-    } catch (error) {
-      console.error("Admin stats error:", error);
-      res.status(500).json({ message: "Failed to get stats" });
-    }
-  });
-
-  app.get("/api/admin/recent-activity", async (_req, res) => {
-    try {
-      const sessions = await storage.getAllSessions();
-      const users = await storage.getAllUsers();
-
-      const recentSessions = sessions
-        .sort((a, b) => {
-          const timeA = a.createdAt ? new Date(a.createdAt).getTime() : 0;
-          const timeB = b.createdAt ? new Date(b.createdAt).getTime() : 0;
-          return timeB - timeA;
-        })
-        .slice(0, 10);
-
-      const activity = recentSessions.map((session) => {
-        const user = users.find((u) => u.id === session.userId);
-        return {
-          user: {
-            email: user?.email,
-            displayName: user?.displayName,
-            subscriptionTier: user?.subscriptionTier,
-          },
-          action: session.taskDescription.substring(0, 50) + "...",
-          duration: session.durationMinutes
-            ? `${session.durationMinutes}:00`
-            : "0:00",
-          status: session.status,
-          time: session.createdAt
-            ? new Date(session.createdAt).toLocaleString()
-            : "Unknown",
-        };
-      });
-
-      res.json(activity);
-    } catch (error) {
-      console.error("Admin activity error:", error);
-      res.status(500).json({ message: "Failed to get recent activity" });
-    }
-  });
-
   // ——— Webhooks from Python backend ———
   app.post("/api/webhook/activity", async (req, res) => {
     try {
@@ -445,16 +368,9 @@
         status: status || "info",
       });
 
-<<<<<<< HEAD
-      // Broadcast to connected clients
-      broadcast(sessionId, {
-        type: 'activity',
-        data: { sessionId, message, status: status || 'info' },
-=======
       broadcast(sessionId, {
         type: "activity",
         data: { sessionId, message, status: status || "info" },
->>>>>>> 1e8a1e9e
         timestamp: new Date().toISOString(),
       });
 
@@ -471,14 +387,8 @@
 
       await storage.updateSession(sessionId, { currentUrl });
 
-<<<<<<< HEAD
-      // Broadcast viewport update
-      broadcast(sessionId, {
-        type: 'status',
-=======
       broadcast(sessionId, {
         type: "status",
->>>>>>> 1e8a1e9e
         data: { currentUrl },
         timestamp: new Date().toISOString(),
       });
